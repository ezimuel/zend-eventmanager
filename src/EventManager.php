<?php
/**
 * Zend Framework (http://framework.zend.com/)
 *
 * @link      http://github.com/zendframework/zf2 for the canonical source repository
 * @copyright Copyright (c) 2005-2014 Zend Technologies USA Inc. (http://www.zend.com)
 * @license   http://framework.zend.com/license/new-bsd New BSD License
 */

namespace Zend\EventManager;

use ArrayAccess;
use ArrayObject;
use Traversable;
use Zend\Stdlib\CallbackHandler;
use Zend\Stdlib\PriorityQueue;

/**
 * Event manager: notification system
 *
 * Use the EventManager when you want to create a per-instance notification
 * system for your objects.
 */
class EventManager implements EventManagerInterface
{
    /**
     * Subscribed events and their listeners
     * @var array Array of PriorityQueue objects
     */
    protected $events = array();

    /**
     * @var string Class representing the event being emitted
     */
    protected $eventClass = 'Zend\EventManager\Event';

    /**
     * Identifiers, used to pull shared signals from SharedEventManagerInterface instance
     * @var array
     */
    protected $identifiers = array();

    /**
     * Shared event manager
     * @var false|null|SharedEventManagerInterface
     */
    protected $sharedManager = null;

    /**
     * Constructor
     *
     * Allows optionally specifying identifier(s) to use to pull signals from a
     * SharedEventManagerInterface.
     *
     * @param  null|string|int|array|Traversable $identifiers
     */
    public function __construct($identifiers = null)
    {
        $this->setIdentifiers($identifiers);
    }

    /**
     * Set the event class to utilize
     *
     * @param  string $class
     * @return EventManager
     */
    public function setEventClass($class)
    {
        $this->eventClass = $class;
        return $this;
    }

    /**
     * Set shared event manager
     *
     * @param SharedEventManagerInterface $sharedEventManager
     * @return EventManager
     */
    public function setSharedManager(SharedEventManagerInterface $sharedEventManager)
    {
        $this->sharedManager = $sharedEventManager;
        StaticEventManager::setInstance($sharedEventManager);
        return $this;
    }

    /**
     * Remove any shared event manager currently attached
     *
     * @return void
     */
    public function unsetSharedManager()
    {
        $this->sharedManager = false;
    }

    /**
     * Get shared event manager
     *
     * If one is not defined, but we have a static instance in
     * StaticEventManager, that one will be used and set in this instance.
     *
     * If none is available in the StaticEventManager, a boolean false is
     * returned.
     *
     * @return false|SharedEventManagerInterface
     */
    public function getSharedManager()
    {
        // "false" means "I do not want a shared manager; don't try and fetch one"
        if (false === $this->sharedManager
            || $this->sharedManager instanceof SharedEventManagerInterface
        ) {
            return $this->sharedManager;
        }

        if (!StaticEventManager::hasInstance()) {
            return false;
        }

        $this->sharedManager = StaticEventManager::getInstance();
        return $this->sharedManager;
    }

    /**
     * Get the identifier(s) for this EventManager
     *
     * @return array
     */
    public function getIdentifiers()
    {
        return $this->identifiers;
    }

    /**
     * Set the identifiers (overrides any currently set identifiers)
     *
     * @param string|int|array|Traversable $identifiers
     * @return EventManager Provides a fluent interface
     */
    public function setIdentifiers($identifiers)
    {
        if (is_array($identifiers) || $identifiers instanceof Traversable) {
            $this->identifiers = array_unique((array) $identifiers);
        } elseif ($identifiers !== null) {
            $this->identifiers = array($identifiers);
        }
        return $this;
    }

    /**
     * Add some identifier(s) (appends to any currently set identifiers)
     *
     * @param string|int|array|Traversable $identifiers
     * @return EventManager Provides a fluent interface
     */
    public function addIdentifiers($identifiers)
    {
        if (is_array($identifiers) || $identifiers instanceof Traversable) {
            $this->identifiers = array_unique(array_merge($this->identifiers, (array) $identifiers));
        } elseif ($identifiers !== null) {
            $this->identifiers = array_unique(array_merge($this->identifiers, array($identifiers)));
        }
        return $this;
    }

    /**
     * Trigger all listeners for a given event
     *
     * Can emulate triggerUntil() if the last argument provided is a callback.
     *
     * @param  string $event
     * @param  string|object $target Object calling emit, or symbol describing target (such as static method name)
     * @param  array|ArrayAccess $argv Array of arguments; typically, should be associative
     * @param  null|callable $callback
     * @return ResponseCollection All listener return values
     * @throws Exception\InvalidCallbackException
     */
    public function trigger($event, $target = null, $argv = array(), $callback = null)
    {
        if ($event instanceof EventInterface) {
            $e        = $event;
            $event    = $e->getName();
            $callback = $target;
        } elseif ($target instanceof EventInterface) {
            $e = $target;
            $e->setName($event);
            $callback = $argv;
        } elseif ($argv instanceof EventInterface) {
            $e = $argv;
            $e->setName($event);
            $e->setTarget($target);
        } else {
            $e = new $this->eventClass();
            $e->setName($event);
            $e->setTarget($target);
            $e->setParams($argv);
        }

        if ($callback && !is_callable($callback)) {
            throw new Exception\InvalidCallbackException('Invalid callback provided');
        }

        // Initial value of stop propagation flag should be false
        $e->stopPropagation(false);

        return $this->triggerListeners($event, $e, $callback);
    }

    /**
     * Trigger listeners until return value of one causes a callback to
     * evaluate to true
     *
     * Triggers listeners until the provided callback evaluates the return
     * value of one as true, or until all listeners have been executed.
     *
     * @param  string $event
     * @param  string|object $target Object calling emit, or symbol describing target (such as static method name)
     * @param  array|ArrayAccess $argv Array of arguments; typically, should be associative
     * @param  callable $callback
     * @return ResponseCollection
     * @deprecated Please use trigger()
     * @throws Exception\InvalidCallbackException if invalid callable provided
     */
    public function triggerUntil($event, $target, $argv = null, $callback = null)
    {
<<<<<<< HEAD
        if ($event instanceof EventInterface) {
            $e        = $event;
            $event    = $e->getName();
            $callback = $target;
        } elseif ($target instanceof EventInterface) {
            $e = $target;
            $e->setName($event);
            $callback = $argv;
        } elseif ($argv instanceof EventInterface) {
            $e = $argv;
            $e->setName($event);
            $e->setTarget($target);
        } else {
            $e = new $this->eventClass();
            $e->setName($event);
            $e->setTarget($target);
            $e->setParams($argv);
        }

        if (!is_callable($callback)) {
            throw new Exception\InvalidCallbackException('Invalid callback provided');
        }

        // Initial value of stop propagation flag should be false
        $e->stopPropagation(false);

        return $this->triggerListeners($event, $e, $callback);
=======
        trigger_error(
            'This method is deprecated and will be removed in the future. ' .
            'Please use trigger() instead.',
            E_USER_DEPRECATED
        );
        return $this->trigger($event, $target, $argv, $callback);
>>>>>>> 13d76256
    }

    /**
     * Attach a listener to an event
     *
     * The first argument is the event, and the next argument describes a
     * callback that will respond to that event. A CallbackHandler instance
     * describing the event listener combination will be returned.
     *
     * The last argument indicates a priority at which the event should be
     * executed. By default, this value is 1; however, you may set it for any
     * integer value. Higher values have higher priority (i.e., execute first).
     *
     * You can specify "*" for the event name. In such cases, the listener will
     * be triggered for every event.
     *
     * @param  string|array|ListenerAggregateInterface $event An event or array of event names. If a ListenerAggregateInterface, proxies to {@link attachAggregate()}.
     * @param  callable|int $callback If string $event provided, expects PHP callback; for a ListenerAggregateInterface $event, this will be the priority
     * @param  int $priority If provided, the priority at which to register the callable
     * @return CallbackHandler|mixed CallbackHandler if attaching callable (to allow later unsubscribe); mixed if attaching aggregate
     * @throws Exception\InvalidArgumentException
     */
    public function attach($event, $callback = null, $priority = 1)
    {
        // Proxy ListenerAggregateInterface arguments to attachAggregate()
        if ($event instanceof ListenerAggregateInterface) {
            return $this->attachAggregate($event, $callback);
        }

        // Null callback is invalid
        if (null === $callback) {
            throw new Exception\InvalidArgumentException(sprintf(
                '%s: expects a callback; none provided',
                __METHOD__
            ));
        }

        // Array of events should be registered individually, and return an array of all listeners
        if (is_array($event)) {
            $listeners = array();
            foreach ($event as $name) {
                $listeners[] = $this->attach($name, $callback, $priority);
            }
            return $listeners;
        }

        // If we don't have a priority queue for the event yet, create one
        if (empty($this->events[$event])) {
            $this->events[$event] = new PriorityQueue();
        }

        // Create a callback handler, setting the event and priority in its metadata
        $listener = new CallbackHandler($callback, array('event' => $event, 'priority' => $priority));

        // Inject the callback handler into the queue
        $this->events[$event]->insert($listener, $priority);
        return $listener;
    }

    /**
     * Attach a listener aggregate
     *
     * Listener aggregates accept an EventManagerInterface instance, and call attach()
     * one or more times, typically to attach to multiple events using local
     * methods.
     *
     * @param  ListenerAggregateInterface $aggregate
     * @param  int $priority If provided, a suggested priority for the aggregate to use
     * @return mixed return value of {@link ListenerAggregateInterface::attach()}
     */
    public function attachAggregate(ListenerAggregateInterface $aggregate, $priority = 1)
    {
        return $aggregate->attach($this, $priority);
    }

    /**
     * Unsubscribe a listener from an event
     *
     * @param  CallbackHandler|ListenerAggregateInterface $listener
     * @return bool Returns true if event and listener found, and unsubscribed; returns false if either event or listener not found
     * @throws Exception\InvalidArgumentException if invalid listener provided
     */
    public function detach($listener)
    {
        if ($listener instanceof ListenerAggregateInterface) {
            return $this->detachAggregate($listener);
        }

        if (!$listener instanceof CallbackHandler) {
            throw new Exception\InvalidArgumentException(sprintf(
                '%s: expected a ListenerAggregateInterface or CallbackHandler; received "%s"',
                __METHOD__,
                (is_object($listener) ? get_class($listener) : gettype($listener))
            ));
        }

        $event = $listener->getMetadatum('event');
        if (!$event || empty($this->events[$event])) {
            return false;
        }
        $return = $this->events[$event]->remove($listener);
        if (!$return) {
            return false;
        }
        if (!count($this->events[$event])) {
            unset($this->events[$event]);
        }
        return true;
    }

    /**
     * Detach a listener aggregate
     *
     * Listener aggregates accept an EventManagerInterface instance, and call detach()
     * of all previously attached listeners.
     *
     * @param  ListenerAggregateInterface $aggregate
     * @return mixed return value of {@link ListenerAggregateInterface::detach()}
     */
    public function detachAggregate(ListenerAggregateInterface $aggregate)
    {
        return $aggregate->detach($this);
    }

    /**
     * Retrieve all registered events
     *
     * @return array
     */
    public function getEvents()
    {
        return array_keys($this->events);
    }

    /**
     * Retrieve all listeners for a given event
     *
     * @param  string $event
     * @return PriorityQueue
     */
    public function getListeners($event)
    {
        if (!array_key_exists($event, $this->events)) {
            return new PriorityQueue();
        }
        return $this->events[$event];
    }

    /**
     * Clear all listeners for a given event
     *
     * @param  string $event
     * @return void
     */
    public function clearListeners($event)
    {
        if (!empty($this->events[$event])) {
            unset($this->events[$event]);
        }
    }

    /**
     * Prepare arguments
     *
     * Use this method if you want to be able to modify arguments from within a
     * listener. It returns an ArrayObject of the arguments, which may then be
     * passed to trigger() or triggerUntil().
     *
     * @param  array $args
     * @return ArrayObject
     */
    public function prepareArgs(array $args)
    {
        return new ArrayObject($args);
    }

    /**
     * Trigger listeners
     *
     * Actual functionality for triggering listeners, to which both trigger() and triggerUntil()
     * delegate.
     *
     * @param  string           $event Event name
     * @param  EventInterface $e
     * @param  null|callable    $callback
     * @return ResponseCollection
     */
    protected function triggerListeners($event, EventInterface $e, $callback = null)
    {
        $responses = new ResponseCollection;
        $listeners = $this->getListeners($event);

        // Add shared/wildcard listeners to the list of listeners,
        // but don't modify the listeners object
        $sharedListeners         = $this->getSharedListeners($event);
        $sharedWildcardListeners = $this->getSharedListeners('*');
        $wildcardListeners       = $this->getListeners('*');
        if (count($sharedListeners) || count($sharedWildcardListeners) || count($wildcardListeners)) {
            $listeners = clone $listeners;

            // Shared listeners on this specific event
            $this->insertListeners($listeners, $sharedListeners);

            // Shared wildcard listeners
            $this->insertListeners($listeners, $sharedWildcardListeners);

            // Add wildcard listeners
            $this->insertListeners($listeners, $wildcardListeners);
        }

        foreach ($listeners as $listener) {
            $listenerCallback = $listener->getCallback();

            // Trigger the listener's callback, and push its result onto the
            // response collection
            $responses->push(call_user_func($listenerCallback, $e));

            // If the event was asked to stop propagating, do so
            if ($e->propagationIsStopped()) {
                $responses->setStopped(true);
                break;
            }

            // If the result causes our validation callback to return true,
            // stop propagation
            if ($callback && call_user_func($callback, $responses->last())) {
                $responses->setStopped(true);
                break;
            }
        }

        return $responses;
    }

    /**
     * Get list of all listeners attached to the shared event manager for
     * identifiers registered by this instance
     *
     * @param  string $event
     * @return array
     */
    protected function getSharedListeners($event)
    {
        if (!$sharedManager = $this->getSharedManager()) {
            return array();
        }

        $identifiers     = $this->getIdentifiers();
        //Add wildcard id to the search, if not already added
        if (!in_array('*', $identifiers)) {
            $identifiers[] = '*';
        }
        $sharedListeners = array();

        foreach ($identifiers as $id) {
            if (!$listeners = $sharedManager->getListeners($id, $event)) {
                continue;
            }

            if (!is_array($listeners) && !($listeners instanceof Traversable)) {
                continue;
            }

            foreach ($listeners as $listener) {
                if (!$listener instanceof CallbackHandler) {
                    continue;
                }
                $sharedListeners[] = $listener;
            }
        }

        return $sharedListeners;
    }

    /**
     * Add listeners to the master queue of listeners
     *
     * Used to inject shared listeners and wildcard listeners.
     *
     * @param  PriorityQueue $masterListeners
     * @param  PriorityQueue $listeners
     * @return void
     */
    protected function insertListeners($masterListeners, $listeners)
    {
        foreach ($listeners as $listener) {
            $priority = $listener->getMetadatum('priority');
            if (null === $priority) {
                $priority = 1;
            } elseif (is_array($priority)) {
                // If we have an array, likely using PriorityQueue. Grab first
                // element of the array, as that's the actual priority.
                $priority = array_shift($priority);
            }
            $masterListeners->insert($listener, $priority);
        }
    }
}<|MERGE_RESOLUTION|>--- conflicted
+++ resolved
@@ -224,42 +224,12 @@
      */
     public function triggerUntil($event, $target, $argv = null, $callback = null)
     {
-<<<<<<< HEAD
-        if ($event instanceof EventInterface) {
-            $e        = $event;
-            $event    = $e->getName();
-            $callback = $target;
-        } elseif ($target instanceof EventInterface) {
-            $e = $target;
-            $e->setName($event);
-            $callback = $argv;
-        } elseif ($argv instanceof EventInterface) {
-            $e = $argv;
-            $e->setName($event);
-            $e->setTarget($target);
-        } else {
-            $e = new $this->eventClass();
-            $e->setName($event);
-            $e->setTarget($target);
-            $e->setParams($argv);
-        }
-
-        if (!is_callable($callback)) {
-            throw new Exception\InvalidCallbackException('Invalid callback provided');
-        }
-
-        // Initial value of stop propagation flag should be false
-        $e->stopPropagation(false);
-
-        return $this->triggerListeners($event, $e, $callback);
-=======
         trigger_error(
             'This method is deprecated and will be removed in the future. ' .
             'Please use trigger() instead.',
             E_USER_DEPRECATED
         );
         return $this->trigger($event, $target, $argv, $callback);
->>>>>>> 13d76256
     }
 
     /**
